--- conflicted
+++ resolved
@@ -87,23 +87,6 @@
 	// Build final command considering tmux detachable/attach
 	finalCmd := baseCmd
 	var monitoredSessionID string
-<<<<<<< HEAD
-	if h.system != nil {
-		if tm := h.system.GetTMUXManager(); tm != nil {
-			if sessionID != "" {
-				// Attach flow builds full command
-				finalCmd = tm.AttachCmd(sessionID, controlMode)
-				monitoredSessionID = sessionID
-			} else if detachable {
-				// New detachable session
-				cmd, newID := tm.NewSessionCmd(baseCmd, controlMode)
-				finalCmd = cmd
-				monitoredSessionID = newID
-			}
-		}
-	}
-=======
->>>>>>> 4938107b
 
 	var wrapped *container.WrappedCommand
 	if h.system != nil {
